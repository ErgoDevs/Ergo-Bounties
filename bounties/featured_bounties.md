--- conflicted
+++ resolved
@@ -24,15 +24,11 @@
 
 | Date | Open Bounties | Total Value |
 |------|--------------|-------------|
-<<<<<<< HEAD
-| Mar 14, 2025 | 106 | 45,193.02 ERG |
+| Mar 17, 2025 | 106 | 45,167.27 ERG |
 
 
 
 <!-- 
 /** GENERATION END **/
 /** Content above is automatically generated and will be overwritten **/
--->
-=======
-| Mar 17, 2025 | 106 | 45,167.27 ERG |
->>>>>>> e0a46147
+-->