<!-- GENERATED FILE - DO NOT EDIT DIRECTLY -->
<<<<<<< HEAD
<!-- Generated on: 2025-03-27 12:43:21 -->
=======
<!-- Generated on: 2025-03-27 22:54:53 -->
>>>>>>> e6d0dd19

# Summary of Bounties

## Navigation

<<<<<<< HEAD
[![All Bounties](https://img.shields.io/badge/All%20Bounties-103-blue)](/data/all.md) [![By Language](https://img.shields.io/badge/By%20Language-6-green)](/data/summary.md#languages) [![By Currency](https://img.shields.io/badge/By%20Currency-6-yellow)](/data/summary.md#currencies) [![By Organization](https://img.shields.io/badge/By%20Organization-8-orange)](/data/summary.md#projects)
=======
[![All Bounties](https://img.shields.io/badge/All%20Bounties-106-blue)](/data/all.md) [![By Language](https://img.shields.io/badge/By%20Language-7-green)](/data/summary.md#languages) [![By Currency](https://img.shields.io/badge/By%20Currency-7-yellow)](/data/summary.md#currencies) [![By Organization](https://img.shields.io/badge/By%20Organization-9-orange)](/data/summary.md#projects)
>>>>>>> e6d0dd19

## Projects

| Project | Count | Value |
|----------|-------|-------|
<<<<<<< HEAD
| [ergoplatform](/data/by_org/ergoplatform.md) | 81 | 41,981.34 ERG |
| [DevDAO](/data/by_org/devdao.md) | 1 | 3,000.00 ERG |
| [fleet-sdk](/data/by_org/fleet-sdk.md) | 1 | 937.37 ERG |
| [input-output-hk](/data/by_org/input-output-hk.md) | 1 | 604.76 ERG |
| [ChainCashLabs](/data/by_org/chaincashlabs.md) | 9 | 499.97 ERG |
| [StabilityNexus](/data/by_org/stabilitynexus.md) | 2 | 120.95 ERG |
| [rosen-bridge](/data/by_org/rosen-bridge.md) | 6 | 114.73 ERG |
| [EF_DAO_LLC](/data/by_org/ef_dao_llc.md) | 2 | 0.00 ERG |
| **Total** | **103** | **47,259.12 ERG** |
=======
| [ergoplatform](/data/by_org/ergoplatform.md) | 82 | 42,304.97 ERG |
| [DevDAO](/data/by_org/devdao.md) | 1 | 3,000.00 ERG |
| [fleet-sdk](/data/by_org/fleet-sdk.md) | 1 | 945.26 ERG |
| [input-output-hk](/data/by_org/input-output-hk.md) | 1 | 609.85 ERG |
| [chaincashlabs](/data/by_org/chaincashlabs.md) | 9 | 499.65 ERG |
| [StabilityNexus](/data/by_org/stabilitynexus.md) | 2 | 121.97 ERG |
| [stabilitynexus](/data/by_org/stabilitynexus.md) | 2 | 121.97 ERG |
| [rosen-bridge](/data/by_org/rosen-bridge.md) | 6 | 114.73 ERG |
| [EF_DAO_LLC](/data/by_org/ef_dao_llc.md) | 2 | 0.00 ERG |
| **Total** | **106** | **47,718.40 ERG** |
>>>>>>> e6d0dd19

## Currencies

Open bounties are updated daily with values shown in ERG equivalent. Some bounties may be paid in other tokens as noted in the "Paid in" column of the bounty listings.

[View current currency prices →](/data/currency_prices.md)
| Currency | Count | Total Value (ERG) |
|----------|-------|------------------|
<<<<<<< HEAD
| [SigUSD](/data/by_currency/sigusd.md) | 54 | 39278.84 |
| [ERG](/data/by_currency/erg.md) | 25 | 6950.00 |
| [g GOLD](/data/by_currency/gold.md) | 6 | 590.06 |
| [GORT](/data/by_currency/gort.md) | 7 | 204.54 |
| [BENE](/data/by_currency/bene.md) | 2 | 120.95 |
=======
| [SigUSD ($1)](/data/by_currency/sigusd.md) | 55 | 39615.70 |
| [ERG](/data/by_currency/erg.md) | 25 | 6950.00 |
| [Gold (per gram)](/data/by_currency/gold.md) | 6 | 589.49 |
| [BENE ($1)](/data/by_currency/bene.md) | 4 | 243.94 |
| [GORT (Governance Token)](/data/by_currency/gort.md) | 7 | 204.54 |
>>>>>>> e6d0dd19

[View all currencies →](/data/by_currency/)

## Languages

| Language | Count | Percentage |
|----------|-------|------------|
<<<<<<< HEAD
| [Scala](/data/by_language/scala.md) | 71 | 68.9% |
| [Rust](/data/by_language/rust.md) | 20 | 19.4% |
| [TypeScript](/data/by_language/typescript.md) | 6 | 5.8% |
| [Various](/data/by_language/various.md) | 3 | 2.9% |
| [Svelte](/data/by_language/svelte.md) | 2 | 1.9% |
=======
| [Scala](/data/by_language/scala.md) | 71 | 67.0% |
| [Rust](/data/by_language/rust.md) | 20 | 18.9% |
| [TypeScript](/data/by_language/typescript.md) | 6 | 5.7% |
| [Svelte](/data/by_language/svelte.md) | 4 | 3.8% |
| [Various](/data/by_language/various.md) | 3 | 2.8% |
>>>>>>> e6d0dd19

[View all languages →](/data/by_language/)



---

<div align="center">
  <p>
    <a href="../docs/donate.md"><img src="https://img.shields.io/badge/❤️%20Donate-F44336" alt="Donate"></a>
    <a href="../docs/bounty-submission-guide.md#reserving-a-bounty"><img src="https://img.shields.io/badge/🔒%20How%20To%20Claim-4CAF50" alt="Claim a Bounty"></a>
  </p>
</div>


<!-- END OF GENERATED CONTENT --><|MERGE_RESOLUTION|>--- conflicted
+++ resolved
@@ -1,35 +1,16 @@
 <!-- GENERATED FILE - DO NOT EDIT DIRECTLY -->
-<<<<<<< HEAD
-<!-- Generated on: 2025-03-27 12:43:21 -->
-=======
 <!-- Generated on: 2025-03-27 22:54:53 -->
->>>>>>> e6d0dd19
 
 # Summary of Bounties
 
 ## Navigation
 
-<<<<<<< HEAD
-[![All Bounties](https://img.shields.io/badge/All%20Bounties-103-blue)](/data/all.md) [![By Language](https://img.shields.io/badge/By%20Language-6-green)](/data/summary.md#languages) [![By Currency](https://img.shields.io/badge/By%20Currency-6-yellow)](/data/summary.md#currencies) [![By Organization](https://img.shields.io/badge/By%20Organization-8-orange)](/data/summary.md#projects)
-=======
 [![All Bounties](https://img.shields.io/badge/All%20Bounties-106-blue)](/data/all.md) [![By Language](https://img.shields.io/badge/By%20Language-7-green)](/data/summary.md#languages) [![By Currency](https://img.shields.io/badge/By%20Currency-7-yellow)](/data/summary.md#currencies) [![By Organization](https://img.shields.io/badge/By%20Organization-9-orange)](/data/summary.md#projects)
->>>>>>> e6d0dd19
 
 ## Projects
 
 | Project | Count | Value |
 |----------|-------|-------|
-<<<<<<< HEAD
-| [ergoplatform](/data/by_org/ergoplatform.md) | 81 | 41,981.34 ERG |
-| [DevDAO](/data/by_org/devdao.md) | 1 | 3,000.00 ERG |
-| [fleet-sdk](/data/by_org/fleet-sdk.md) | 1 | 937.37 ERG |
-| [input-output-hk](/data/by_org/input-output-hk.md) | 1 | 604.76 ERG |
-| [ChainCashLabs](/data/by_org/chaincashlabs.md) | 9 | 499.97 ERG |
-| [StabilityNexus](/data/by_org/stabilitynexus.md) | 2 | 120.95 ERG |
-| [rosen-bridge](/data/by_org/rosen-bridge.md) | 6 | 114.73 ERG |
-| [EF_DAO_LLC](/data/by_org/ef_dao_llc.md) | 2 | 0.00 ERG |
-| **Total** | **103** | **47,259.12 ERG** |
-=======
 | [ergoplatform](/data/by_org/ergoplatform.md) | 82 | 42,304.97 ERG |
 | [DevDAO](/data/by_org/devdao.md) | 1 | 3,000.00 ERG |
 | [fleet-sdk](/data/by_org/fleet-sdk.md) | 1 | 945.26 ERG |
@@ -40,7 +21,6 @@
 | [rosen-bridge](/data/by_org/rosen-bridge.md) | 6 | 114.73 ERG |
 | [EF_DAO_LLC](/data/by_org/ef_dao_llc.md) | 2 | 0.00 ERG |
 | **Total** | **106** | **47,718.40 ERG** |
->>>>>>> e6d0dd19
 
 ## Currencies
 
@@ -49,19 +29,11 @@
 [View current currency prices →](/data/currency_prices.md)
 | Currency | Count | Total Value (ERG) |
 |----------|-------|------------------|
-<<<<<<< HEAD
-| [SigUSD](/data/by_currency/sigusd.md) | 54 | 39278.84 |
-| [ERG](/data/by_currency/erg.md) | 25 | 6950.00 |
-| [g GOLD](/data/by_currency/gold.md) | 6 | 590.06 |
-| [GORT](/data/by_currency/gort.md) | 7 | 204.54 |
-| [BENE](/data/by_currency/bene.md) | 2 | 120.95 |
-=======
 | [SigUSD ($1)](/data/by_currency/sigusd.md) | 55 | 39615.70 |
 | [ERG](/data/by_currency/erg.md) | 25 | 6950.00 |
 | [Gold (per gram)](/data/by_currency/gold.md) | 6 | 589.49 |
 | [BENE ($1)](/data/by_currency/bene.md) | 4 | 243.94 |
 | [GORT (Governance Token)](/data/by_currency/gort.md) | 7 | 204.54 |
->>>>>>> e6d0dd19
 
 [View all currencies →](/data/by_currency/)
 
@@ -69,19 +41,11 @@
 
 | Language | Count | Percentage |
 |----------|-------|------------|
-<<<<<<< HEAD
-| [Scala](/data/by_language/scala.md) | 71 | 68.9% |
-| [Rust](/data/by_language/rust.md) | 20 | 19.4% |
-| [TypeScript](/data/by_language/typescript.md) | 6 | 5.8% |
-| [Various](/data/by_language/various.md) | 3 | 2.9% |
-| [Svelte](/data/by_language/svelte.md) | 2 | 1.9% |
-=======
 | [Scala](/data/by_language/scala.md) | 71 | 67.0% |
 | [Rust](/data/by_language/rust.md) | 20 | 18.9% |
 | [TypeScript](/data/by_language/typescript.md) | 6 | 5.7% |
 | [Svelte](/data/by_language/svelte.md) | 4 | 3.8% |
 | [Various](/data/by_language/various.md) | 3 | 2.8% |
->>>>>>> e6d0dd19
 
 [View all languages →](/data/by_language/)
 
